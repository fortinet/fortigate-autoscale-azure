--- conflicted
+++ resolved
@@ -123,11 +123,7 @@
             "properties": {
                 "mode": "Incremental",
                 "templateLink": {
-<<<<<<< HEAD
-                    "uri": "https://raw.githubusercontent.com/fortinet/fortigate-autoscale-azure/dev_move_more_resources_to_link_template/templates/linked_template.function_app.configuration.json"
-=======
-                    "uri": "https://raw.githubusercontent.com/fortinet/fortigate-autoscale-azure/main/linked_template.function_app.update.json"
->>>>>>> a0a553b5
+                    "uri": "https://raw.githubusercontent.com/fortinet/fortigate-autoscale-azure/main/templates/linked_template.function_app.configuration.json"
                 },
                 "parameters": {
                     "AdminPortNumber": {
@@ -251,7 +247,7 @@
             "properties": {
                 "mode": "Incremental",
                 "templateLink": {
-                    "uri": "https://raw.githubusercontent.com/fortinet/fortigate-autoscale-azure/dev_move_more_resources_to_link_template/templates/linked_template.function_app.access_restriction.json"
+                    "uri": "https://raw.githubusercontent.com/fortinet/fortigate-autoscale-azure/main/templates/linked_template.function_app.access_restriction.json"
                 },
                 "parameters": {
                     "AllowAccessFromIPAddresses": {
