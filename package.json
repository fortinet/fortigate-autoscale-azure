{
  "name": "fortigate-autoscale-azure",
  "version": "3.3.2",
  "description": "Fortinet FortiGate Autoscale for Azure",
  "main": "dist/transpiled/index.js",
  "types": "dist/types/index.d.ts",
  "directories": {
    "doc": "docs"
  },
  "scripts": {
    "audit-production": "npm audit --production",
    "build": "npm run clear-dist && npm run compile",
    "bundle": "webpack --mode=production",
    "clear-dist": "shx rm -rf dist",
    "compile": "tsc",
    "lint-check-code": "npx ftnt-devops-ci c -fl  -F .eslintignore -L .eslintignore \"{*,**/*}{.js,.json,.ts}\"",
    "lint-check-template": "npx ftnt-devops-ci c -f -F .eslintignore -L .eslintignore \"**/*.json\" --parser \"json\"",
    "lint-check": "npm run lint-check-code && npm run lint-check-template",
    "lint-fix-code": "npx ftnt-devops-ci f -fl  -F .eslintignore -L .eslintignore \"**/*{.js,.json,.ts}\"",
    "lint-fix-template": "npx ftnt-devops-ci f -f -F .eslintignore -L .eslintignore \"**/*.json\" --parser \"json\"",
    "lint-fix": "npm run lint-fix-code && npm run lint-fix-template",
    "make-dist": "npm-run-all build bundle && node build/scripts/make-dist.js",
    "pre-push": "npm-run-all lint-check audit-production test build",
    "sync-version": "node build/scripts/sync-version.js",
    "test": "mocha --timeout 3600000 -r ts-node/register test/*.spec.ts",
    "version": "npm run sync-version && npm run lint-fix && git add -u"
  },
  "husky": {
    "hooks": {
      "pre-commit": "npm run lint-check",
      "pre-push": "npm run pre-push"
    }
  },
  "keywords": [],
  "repository": {
    "type": "git",
    "url": "git+https://github.com/fortinet/fortigate-autoscale-azure.git"
  },
  "author": "Fortinet <github@fortinet.com>",
  "license": "MIT",
  "bugs": {
    "url": "https://github.com/fortinet/fortigate-autoscale-azure/issues"
  },
  "homepage": "https://github.com/fortinet/fortigate-autoscale-azure#readme",
  "dependencies": {
    "@azure/functions": "^1.2.3",
    "@fortinet/fortigate-autoscale": "https://github.com/fortinet/autoscale-core/releases/download/3.3.2/fortinet-fortigate-autoscale-3.3.2.tgz",
    "@types/node": "^13.13.50",
    "http-status-codes": "^1.4.0"
  },
  "devDependencies": {
    "@types/adm-zip": "^0.4.34",
    "@types/comment-json": "^1.1.1",
    "@types/mocha": "^8.2.2",
    "@types/semver": "^7.3.6",
    "@types/sinon": "^7.5.2",
    "@typescript-eslint/eslint-plugin": "^5.1.0",
    "@typescript-eslint/parser": "^5.1.0",
    "adm-zip": "^0.5.5",
    "azure-functions-core-tools": "^2.7.3188",
<<<<<<< HEAD
=======
    "chalk": "^4.1.2",
>>>>>>> 37d13bd1
    "commander": "^5.1.0",
    "comment-json": "^3.0.2",
    "copy-webpack-plugin": "^7.0.0",
    "eslint": "^8.0.1",
    "eslint-config-prettier": "^6.10.1",
    "eslint-plugin-mocha": "^6.3.0",
    "eslint-plugin-prettier": "^3.4.0",
    "ftnt-devops-ci": "https://github.com/fortinet/ftnt-devops-ci/releases/download/1.1.2/ftnt-devops-ci-1.1.2.tgz",
    "husky": "^4.3.0",
    "json-loader": "^0.5.7",
    "mocha": "^9.1.3",
    "mocha-loader": "^5.1.5",
    "npm-run-all": "^4.1.5",
    "prettier": "^1.19.1",
    "semver": "^7.3.5",
    "shx": "^0.3.3",
    "sinon": "^9.0.2",
    "ts-loader": "^7.0.5",
    "ts-node": "^8.8.2",
    "tsconfig-paths-webpack-plugin": "^3.3.0",
    "typescript": "^3.9.2",
    "webpack": "^5.33.2",
    "webpack-cli": "^4.6.0"
  }
}<|MERGE_RESOLUTION|>--- conflicted
+++ resolved
@@ -58,10 +58,7 @@
     "@typescript-eslint/parser": "^5.1.0",
     "adm-zip": "^0.5.5",
     "azure-functions-core-tools": "^2.7.3188",
-<<<<<<< HEAD
-=======
     "chalk": "^4.1.2",
->>>>>>> 37d13bd1
     "commander": "^5.1.0",
     "comment-json": "^3.0.2",
     "copy-webpack-plugin": "^7.0.0",
